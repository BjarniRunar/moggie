--- conflicted
+++ resolved
@@ -570,11 +570,7 @@
     ValueError: Not a GPG key ID or fingerprint
     """
     value = value.replace(' ', '').replace('\t', '').strip()
-<<<<<<< HEAD
-    if value == '!CREATE':
-=======
     if value in ('!CREATE', '!PASSWORD'):
->>>>>>> f1250eab
         return value
     try:
         if len(value) not in (8, 16, 40):
