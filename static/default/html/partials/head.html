--- conflicted
+++ resolved
@@ -15,18 +15,12 @@
   <link rel="icon" id="basic-favicon" type="image/png" href="{{ config.sys.subdirectory }}/static/img/favicon.png" />
 
   <!-- JS Global Libraries -->
-<<<<<<< HEAD
   <script src="{{ config.sys.subdirectory }}/static/js/jquery.min.js"></script>
   <script src="{{ config.sys.subdirectory }}/static/js/libraries.min.js"></script>
-  {% if state.command_url not in ("/auth/login/", "/auth/logout/") %}
+  {% if state.command_url not in ("/auth/login/", "/auth/logout/", "/setup/welcome/") %}
   <script src="{{ config.sys.subdirectory }}/api/0/jsapi/as.js"></script>
-=======
-  <script src="/static/js/jquery.min.js"></script>
-  <script src="/static/js/libraries.min.js"></script>
-  {% if state.command_url not in ("/auth/login/", "/auth/logout/", "/setup/welcome/") %}
-  <script src="/api/0/jsapi/as.js"></script>
   {% if state.command_url in ("/message/draft/", "/message/") %}
-  <script src="/static/js/plupload.full.min.js"></script>
+  <script src="{{ config.sys.subdirectory }}/static/js/plupload.full.min.js"></script>
   {% endif %}
 
   <!-- JS - App Specific -->
@@ -64,7 +58,7 @@
       status: 'warning',
       message: '{{_("Back up your encryption key & passphrase")}}',
       type: 'nagify',
-      action: '/settings/backup-keys.html'
+      action: '{{ config.sys.subdirectory }}/settings/backup-keys.html'
     });
     {% endif %}
   
@@ -84,7 +78,6 @@
     {{ui_elements_setup('.plugin-activity-%(name)s', get_ui_elements('activities', state, '/'))}}
   );
   </script>
-  <script src="/api/0/jsapi/app.js"></script>
+  <script src="{{ config.sys.subdirectory }}/api/0/jsapi/app.js"></script>
   {% endif %}
->>>>>>> 5fd5c627
   {% endif %}