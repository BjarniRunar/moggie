<<<<<<< HEAD
<form id="form-compose" class="clearfix">
  <input id="compose-mid" type="hidden" name="mid" value="{{mid}}">
  <input id="compose-crypto" type="hidden" name="encryption" value="{{editing_strings.encryption}}">
  <input id="compose-signature" type="hidden" value="">
  <input id="compose-encryption" type="hidden" value="">
  <div class="compose-basic clearfix">
<!-- FIXME: Add nice pretty dropdown
    <ul class="left">
      <li class="dropdown">
        <a class="dropdown-toggle" data-toggle="dropdown" id="compose-from" href="#">
          <img class="compose-from-avatar" src="/static/img/avatar-default.png">
          {{profiles[0].name}} <span class="icon-arrow-left"></span>
          <span class="compose-from-address">{{profiles[0].email}}</span>
        </a>
        <ul id="menu1" class="dropdown-menu" role="menu" aria-labelledby="compose-from">
          {% for profile in profiles %}
          <li role="presentation"><a href="#">
            <img src="/static/img/avatar-default.png">
            {{ profile.name }}
            <span>{{ profile.email }}</span></a>
          </li>
          {% endfor %} 
        </ul>
      </li>
    </ul>
-->
    <label>{{_("From")}}</label>
    <select id="compose-from" name="from">
      <option value="{{editing_strings.from}}" selected>{{editing_strings.from}}</option>
      <option value="{{editing_strings.from}}"> - - - </option>
      {% for p in profiles %}
      <option value="{{p.name}} &lt;{{p.email}}&gt;">{{p.name}} &lt;{{p.email}}&gt;</option>
      {% endfor %}
    </select>
    <ul id="compose-options" class="horizontal right">
      {% if command == "message" %}
      <!-- <li><a id="#compose-apply-quote" href="#"><input type="checkbox" checked="checked"> Quote</a></li> -->
      {% endif %}
      <li class="compose-crypto-signature signed animated"
          data-crypto_not_signed="{{_("Not Signed")}}"
          data-crypto_signed_error="{{_("Signature Error")}}"
          data-crypto_signed="{{_("Signed")}}">
        <span class="icon icon-signature-verified"></span> <span class="text">{{_("Signed")}}</span></li>
      <li class="compose-crypto-encryption none animated"
          data-crypto_none="{{_("None")}}"
          data-crypto_encrypt="{{_("Encrypted")}}"
          data-crypto_partial_encrypt="{{_("Can't Encrypt")}}"
          data-crypto_encrypt_error="{{_("Error Encrypting")}}">
        <span class="icon icon-lock-open"></span> <span class="text">{{_("Not Encrypted")}}</span></li>
<!-- FIXME: Add ability to delay sending of an email
      <li class="dropdown">
        <a class="dropdown-toggle" data-toggle="dropdown" id="reply-datetime" href="#"><span class="icon icon-arrow-right"></span> Send <span id="reply-datetime-display">Immediately</span></a>
        <ul id="menu1" class="dropdown-menu" role="menu" aria-labelledby="reply-datetime">
          <li role="presentation"><a role="menuitem" tabindex="-1" class="pick-send-datetime" data-datetime="immediately" href="#">Immediately</a></li>
          <li role="presentation"><a role="menuitem" tabindex="-1" class="pick-send-datetime" data-datetime="1" href="#">1 hr</a></li>
          <li role="presentation"><a role="menuitem" tabindex="-1" class="pick-send-datetime" data-datetime="2" href="#">3 hrs</a></li>
          <li role="presentation"><a role="menuitem" tabindex="-1" class="pick-send-datetime" data-datetime="6" href="#">6 hrs</a></li>
          <li role="presentation"><a role="menuitem" tabindex="-1" class="pick-send-datetime" data-datetime="12" href="#">12 hrs</a></li>
          <li role="presentation"><a role="menuitem" tabindex="-1" class="pick-send-datetime" data-datetime="24" href="#">1 day</a></li>
          <li role="presentation"><a role="menuitem" tabindex="-1" class="pick-send-datetime" data-datetime="48" href="#">2 days</a></li>
          <li role="presentation"><a role="menuitem" tabindex="-1" class="pick-send-datetime" data-datetime="168" href="#">1 week</a></li>
          <li role="presentation"><a role="menuitem" tabindex="-1" class="pick-send-datetime" data-datetime="336" href="#">2 weeks</a></li>
          <li role="presentation"><a role="menuitem" tabindex="-1" class="pick-send-datetime" data-datetime="672" href="#">1 month</a></li>
        </ul>
      </li> -->
      {% if command == "message" %}
      <li><a id="compose-show-details" class="{% if compose == "yes" %}navigation-on{% endif %}" href="#"><span class="icon-compose"></span> Details</a></li>
      {% endif %}
    </ul>
  </div>
  <div id="compose-details" class="{% if command == "message" %}hide{% endif %}">
=======
<form id="form-compose-{{mid}}" class="form-compose clearfix has-mid" data-mid="{{mid}}">
  <div id="compose-details-{{mid}}" class="has-mid {% if command == "view" %}hide{% endif %}" data-mid="{{mid}}">
>>>>>>> 47dc07ea
    <div class="compose-headers">
      <label class="left">
        {{_("To")}}
      </label>
<<<<<<< HEAD
      <input id="compose-to" name="to" type="text" tabindex="1" value="{{editing_strings.to}}">
    </div>
    <div id="compose-cc-html" class="compose-headers compose-cc hide">
      <label>{{_("Cc")}}</label>
      <input id="compose-cc" name="cc" type="text" value="{{editing_strings.cc}}">
    </div>
    <div id="compose-bcc-html" class="compose-headers compose-bcc hide">
      <label>{{_("Bcc")}}</label>
      <input id="compose-bcc" name="bcc" type="text" value="{{editing_strings.bcc}}">
=======
      <label class="right">
        <a id="compose-cc-show" class="compose-show-field {% if editing_strings.cc %}hide{% endif %}" href="#">{{_("Cc")}}</a>
        <a id="compose-bcc-show" class="compose-show-field {% if editing_strings.bcc %}hide{% endif %}" href="#">{{_("Bcc")}}</a>
      </label>
      <input id="compose-to-{{mid}}" class="has-mid compose-address-field" data-mid="{{mid}}" name="to" type="text" tabindex="1" alt="{{_("To")}}" value="{{editing_strings.to}}">
    </div>
    <div id="compose-cc-html" class="compose-headers compose-cc {% if not editing_strings.cc %}hide{% endif %}">
      <label class="left">{{_("Cc")}}</label>
      <label class="right">
        <a href="#cc" class="compose-hide-field"><span class="icon-eye"></span> hide</a>
      </label>
      <input id="compose-cc-{{mid}}" class="has-mid compose-address-field" data-mid="{{mid}}" name="cc" type="text" alt="{{_("Cc")}}" value="{{editing_strings.cc}}">
    </div>
    <div id="compose-bcc-html" class="compose-headers compose-bcc {% if not editing_strings.bcc %}hide{% endif %}">
      <label class="left">{{_("Bcc")}}</label>
      <label class="right">
        <a href="#bcc" class="compose-hide-field"><span class="icon-eye"></span> hide</a>
      </label>
      <input id="compose-bcc-{{mid}}" class="has-mid compose-address-field" data-mid="{{mid}}" name="bcc" type="text" alt="{{_("Bcc")}}" value="{{editing_strings.bcc}}">
>>>>>>> 47dc07ea
    </div>
    <div class="compose-headers compose-subject">
      <label>{{_("Subject")}}</label>
      <input id="compose-subject" name="subject" tabindex="3" type="text" placeholder="{{_("Subject")}}" alt="{{_("Subject")}}" value="{{editing_strings.subject}}">
    </div>
  </div>
  <div class="compose-options has-mid clearfix" data-mid="{{mid}}">
    <div class="compose-options-crypto">
      <div class="has-mid compose-crypto-encryption none"
          data-mid="{{mid}}"
          data-crypto_none="{{_("None")}}"
          data-crypto_encrypt="{{_("Encrypted")}}"
          data-crypto_cant_encrypt="{{_("Can't Encrypt")}}"
          data-crypto_encrypt_error="{{_("Error Encrypting")}}"
          data-crypto_title_none="{{_("This message and metadata will not be encrypted")}}"
          data-crypto_title_encrypt="{{_("This message and attachments will be encrypted. The recipients & subject (metadata) will not")}}"
          data-crypto_title_cannot_encrypt="{{_("This message cannot be encrypted because you do not have keys for one or more recipients")}}"
          data-crypto_title_encrypt_error="{{_("There was an error prepping this message for encryption")}}">
          <span class="icon icon-lock-open"></span><span class="text hide">{{_("None")}}</span>
      </div>
      <div class="has-mid compose-crypto-signature none"
          data-mid="{{mid}}"
          data-crypto_signed="{{_("Signed")}}"
          data-crypto_not_signed="{{_("Unsigned")}}"
          data-crypto_signed_error="{{_("Signature Error")}}"
          data-crypto_title_signed="{{_("This message will be signed with your key. Recipients who have your key will know it actually came from you :)")}}"
          data-crypto_title_not_signed="{{_("This message will not be signed with your key. Recipients will have no way of knowing it actually came from you.")}}"
          data-crypto_title_signed_error="{{_("Error accesing your key")}}">
          <span class="icon icon-signature-none"></span><span class="text hide">{{_("Unsigned")}}</span>
      </div>
    </div>
    <ul class="horizontal has-mid" data-mid="{{mid}}">
      {% if command == "view" %}
      <li id="compose-to-summary-{{mid}}" class="compose-to-summary has-mid" data-mid="{{mid}}"></li>
      <li>
        <a id="compose-show-details-{{mid}}" class="compose-show-details has-mid {% if compose == "yes" %}navigation-on{% endif %}" href="#" data-mid="{{mid}}" data-message="{{_("hide details")}}">{{_("To")}}: {{recipient_summary(editing_strings, editing_addresses, 36)}}</a>
      </li>
      {% endif %}
      <li>
        <label id="compose-message-autosaving-{{mid}}" class="has-mid" data-mid="{{mid}}" data-autosave_msg="{{_("autosaving...")}}" data-autosave_error_msg="{{_("error autosaving")}}"></label>
      </li>
    </ul>
    {% if command == "view" %}
    <label class="compose-apply-quote right"><input class="compose-apply-quote has-mid" data-mid="{{mid}}" type="checkbox" checked="checked"> Quote</label>
    {% endif %}
  </div>
  <div id="compose-body-{{mid}}" class="compose-body has-mid clearfix" data-mid="{{mid}}">
    <textarea id="compose-text-{{mid}}" data-mid="{{mid}}" class="compose-text has-mid" name="body" tabindex="4" placeholder="{{_("Your Message...")}}" alt="{{_("Your Message...")}}">{{editing_strings.body}}</textarea>
    <div id="compose-attachments-{{mid}}" class="compose-attachments has-mid" data-mid="{{mid}}">
      <ul id="compose-attachments-files-{{mid}}" class="horizontal">
        {% if editing_strings.attachments %}
        {% for count, filename in editing_strings.attachments.iteritems() %}
        <li class="compose-attachment">
          <a href="/message/attachment/={{ mid }}/part:{{ count }}" class="compose-attachment-remove"><span class="icon-circle-x"></span></a>
          <img src="/message/download/preview/={{ mid }}/part:{{ count }}/">
          <div class="compose-attachment-filename">{{filename}}</div>
        </li>
        {% endfor %}
        {% endif %}
      </ul>
      <div class="clearfix"></div>
      <a id="compose-attachment-pick-{{mid}}" class="compose-attachment-pick hide" href="#"><span class="icon-attachment"></span>Add Attachment</a>
      <span class="attachment-browswer-unsupported">Unable to add attachments, <a href="">update your browser?</a></span>
    </div>
  </div>
  <div class="compose-actions clearfix">
    <div class="dropdown left">
      <a class="dropdown-toggle" data-toggle="dropdown" id="reply-datetime" href="#"><span class="icon icon-archive"></span> Send <span id="reply-datetime-display">Now</span></a>
      <ul id="menu1" class="dropdown-menu" role="menu" aria-labelledby="reply-datetime">
        <li role="presentation"><a role="menuitem" tabindex="-1" class="pick-send-datetime" data-datetime="now" href="#">Now</a></li>
        <li role="presentation"><a role="menuitem" tabindex="-1" class="pick-send-datetime" data-datetime="60" href="#">1 min</a></li>
        <li role="presentation"><a role="menuitem" tabindex="-1" class="pick-send-datetime" data-datetime="3600" href="#">1 hr</a></li>
        <li role="presentation"><a role="menuitem" tabindex="-1" class="pick-send-datetime" data-datetime="10800" href="#">3 hrs</a></li>
        <li role="presentation"><a role="menuitem" tabindex="-1" class="pick-send-datetime" data-datetime="21600" href="#">6 hrs</a></li>
        <li role="presentation"><a role="menuitem" tabindex="-1" class="pick-send-datetime" data-datetime="43200" href="#">12 hrs</a></li>
        <li role="presentation"><a role="menuitem" tabindex="-1" class="pick-send-datetime" data-datetime="86400" href="#">1 day</a></li>
        <li role="presentation"><a role="menuitem" tabindex="-1" class="pick-send-datetime" data-datetime="172800" href="#">2 days</a></li>
        <li role="presentation"><a role="menuitem" tabindex="-1" class="pick-send-datetime" data-datetime="604800" href="#">1 week</a></li>
        <li role="presentation"><a role="menuitem" tabindex="-1" class="pick-send-datetime" data-datetime="1209600" href="#">2 weeks</a></li>
        <li role="presentation"><a role="menuitem" tabindex="-1" class="pick-send-datetime" data-datetime="2592000" href="#">1 month</a></li>
      </ul>
    </div>
    <div class="compose-buttons right has-mid" data-mid="{{mid}}">
      <select class="compose-from" name="from">
        <option value="">{{_("Choose sending profile ...")}}</option>
      {% set from_email = editing_addresses and
                          editing_strings.from_aids and
                      editing_addresses[editing_strings.from_aids.0].address
                          or '' %}
      {% for pe in profiles.emails|sort %}
        {% set p = profiles.profiles[profiles.emails[pe]] %}
        <option value="{{p.fn}} &lt;{{pe}}&gt;" {% if pe == from_email %}selected="selected"{% endif %}>{{p.fn}} &lt;{{pe}}&gt;</option>
      {% endfor %}
      </select>
{# FIXME: Add nice pretty dropdown
      <ul class="left">
        <li class="dropdown">
          <a class="dropdown-toggle" data-toggle="dropdown" id="compose-from" href="#">
            <img class="compose-from-avatar" src="/static/img/avatar-default.png">
            {{profiles[0].name}} <span class="icon-arrow-left"></span>
            <span class="compose-from-address">{{profiles[0].email}}</span>
          </a>
          <ul id="menu1" class="dropdown-menu" role="menu" aria-labelledby="compose-from">
            {% for profile in profiles %}
            <li role="presentation"><a href="#">
              <img src="/static/img/avatar-default.png">
              {{ profile.name }}
              <span>{{ profile.email }}</span></a>
            </li>
            {% endfor %}
          </ul>
        </li>
      </ul>
#}
     <button class="compose-action button-alert" type="submit" name="save" value="save" alt="{{_("Save")}}">
        <span class="icon-compose"></span>{{_("Save")}}
      </button>
      {% if command == "view" %}
      <button class="compose-action" type="submit" name="reply" value="reply" alt="{{_("Reply")}}">
        <span class="icon-reply"></span> {{_("Reply")}}
      </button>
      {% else %}
      <button class="compose-action" type="submit" name="send" value="send" alt="{{_("Send")}}">
        <span class="icon-sent"></span> {{_("Send")}}
      </button>
      {% endif %}
    </div>
  </div>
  <input id="compose-mid-{{mid}}" class="has-mid" type="hidden" name="mid" value="{{mid}}">
  <input id="compose-crypto" type="hidden" name="encryption" value="{{editing_strings.encryption}}">
  <input id="compose-signature" type="hidden" value="">
  <input id="compose-encryption" type="hidden" value="">
</form><|MERGE_RESOLUTION|>--- conflicted
+++ resolved
@@ -1,94 +1,9 @@
-<<<<<<< HEAD
-<form id="form-compose" class="clearfix">
-  <input id="compose-mid" type="hidden" name="mid" value="{{mid}}">
-  <input id="compose-crypto" type="hidden" name="encryption" value="{{editing_strings.encryption}}">
-  <input id="compose-signature" type="hidden" value="">
-  <input id="compose-encryption" type="hidden" value="">
-  <div class="compose-basic clearfix">
-<!-- FIXME: Add nice pretty dropdown
-    <ul class="left">
-      <li class="dropdown">
-        <a class="dropdown-toggle" data-toggle="dropdown" id="compose-from" href="#">
-          <img class="compose-from-avatar" src="/static/img/avatar-default.png">
-          {{profiles[0].name}} <span class="icon-arrow-left"></span>
-          <span class="compose-from-address">{{profiles[0].email}}</span>
-        </a>
-        <ul id="menu1" class="dropdown-menu" role="menu" aria-labelledby="compose-from">
-          {% for profile in profiles %}
-          <li role="presentation"><a href="#">
-            <img src="/static/img/avatar-default.png">
-            {{ profile.name }}
-            <span>{{ profile.email }}</span></a>
-          </li>
-          {% endfor %} 
-        </ul>
-      </li>
-    </ul>
--->
-    <label>{{_("From")}}</label>
-    <select id="compose-from" name="from">
-      <option value="{{editing_strings.from}}" selected>{{editing_strings.from}}</option>
-      <option value="{{editing_strings.from}}"> - - - </option>
-      {% for p in profiles %}
-      <option value="{{p.name}} &lt;{{p.email}}&gt;">{{p.name}} &lt;{{p.email}}&gt;</option>
-      {% endfor %}
-    </select>
-    <ul id="compose-options" class="horizontal right">
-      {% if command == "message" %}
-      <!-- <li><a id="#compose-apply-quote" href="#"><input type="checkbox" checked="checked"> Quote</a></li> -->
-      {% endif %}
-      <li class="compose-crypto-signature signed animated"
-          data-crypto_not_signed="{{_("Not Signed")}}"
-          data-crypto_signed_error="{{_("Signature Error")}}"
-          data-crypto_signed="{{_("Signed")}}">
-        <span class="icon icon-signature-verified"></span> <span class="text">{{_("Signed")}}</span></li>
-      <li class="compose-crypto-encryption none animated"
-          data-crypto_none="{{_("None")}}"
-          data-crypto_encrypt="{{_("Encrypted")}}"
-          data-crypto_partial_encrypt="{{_("Can't Encrypt")}}"
-          data-crypto_encrypt_error="{{_("Error Encrypting")}}">
-        <span class="icon icon-lock-open"></span> <span class="text">{{_("Not Encrypted")}}</span></li>
-<!-- FIXME: Add ability to delay sending of an email
-      <li class="dropdown">
-        <a class="dropdown-toggle" data-toggle="dropdown" id="reply-datetime" href="#"><span class="icon icon-arrow-right"></span> Send <span id="reply-datetime-display">Immediately</span></a>
-        <ul id="menu1" class="dropdown-menu" role="menu" aria-labelledby="reply-datetime">
-          <li role="presentation"><a role="menuitem" tabindex="-1" class="pick-send-datetime" data-datetime="immediately" href="#">Immediately</a></li>
-          <li role="presentation"><a role="menuitem" tabindex="-1" class="pick-send-datetime" data-datetime="1" href="#">1 hr</a></li>
-          <li role="presentation"><a role="menuitem" tabindex="-1" class="pick-send-datetime" data-datetime="2" href="#">3 hrs</a></li>
-          <li role="presentation"><a role="menuitem" tabindex="-1" class="pick-send-datetime" data-datetime="6" href="#">6 hrs</a></li>
-          <li role="presentation"><a role="menuitem" tabindex="-1" class="pick-send-datetime" data-datetime="12" href="#">12 hrs</a></li>
-          <li role="presentation"><a role="menuitem" tabindex="-1" class="pick-send-datetime" data-datetime="24" href="#">1 day</a></li>
-          <li role="presentation"><a role="menuitem" tabindex="-1" class="pick-send-datetime" data-datetime="48" href="#">2 days</a></li>
-          <li role="presentation"><a role="menuitem" tabindex="-1" class="pick-send-datetime" data-datetime="168" href="#">1 week</a></li>
-          <li role="presentation"><a role="menuitem" tabindex="-1" class="pick-send-datetime" data-datetime="336" href="#">2 weeks</a></li>
-          <li role="presentation"><a role="menuitem" tabindex="-1" class="pick-send-datetime" data-datetime="672" href="#">1 month</a></li>
-        </ul>
-      </li> -->
-      {% if command == "message" %}
-      <li><a id="compose-show-details" class="{% if compose == "yes" %}navigation-on{% endif %}" href="#"><span class="icon-compose"></span> Details</a></li>
-      {% endif %}
-    </ul>
-  </div>
-  <div id="compose-details" class="{% if command == "message" %}hide{% endif %}">
-=======
 <form id="form-compose-{{mid}}" class="form-compose clearfix has-mid" data-mid="{{mid}}">
   <div id="compose-details-{{mid}}" class="has-mid {% if command == "view" %}hide{% endif %}" data-mid="{{mid}}">
->>>>>>> 47dc07ea
     <div class="compose-headers">
       <label class="left">
         {{_("To")}}
       </label>
-<<<<<<< HEAD
-      <input id="compose-to" name="to" type="text" tabindex="1" value="{{editing_strings.to}}">
-    </div>
-    <div id="compose-cc-html" class="compose-headers compose-cc hide">
-      <label>{{_("Cc")}}</label>
-      <input id="compose-cc" name="cc" type="text" value="{{editing_strings.cc}}">
-    </div>
-    <div id="compose-bcc-html" class="compose-headers compose-bcc hide">
-      <label>{{_("Bcc")}}</label>
-      <input id="compose-bcc" name="bcc" type="text" value="{{editing_strings.bcc}}">
-=======
       <label class="right">
         <a id="compose-cc-show" class="compose-show-field {% if editing_strings.cc %}hide{% endif %}" href="#">{{_("Cc")}}</a>
         <a id="compose-bcc-show" class="compose-show-field {% if editing_strings.bcc %}hide{% endif %}" href="#">{{_("Bcc")}}</a>
@@ -108,7 +23,6 @@
         <a href="#bcc" class="compose-hide-field"><span class="icon-eye"></span> hide</a>
       </label>
       <input id="compose-bcc-{{mid}}" class="has-mid compose-address-field" data-mid="{{mid}}" name="bcc" type="text" alt="{{_("Bcc")}}" value="{{editing_strings.bcc}}">
->>>>>>> 47dc07ea
     </div>
     <div class="compose-headers compose-subject">
       <label>{{_("Subject")}}</label>
