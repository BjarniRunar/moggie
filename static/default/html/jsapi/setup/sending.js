--- conflicted
+++ resolved
@@ -39,11 +39,7 @@
 
 
 var SendingCollection = Backbone.Collection.extend({
-<<<<<<< HEAD
-  url: '{{ config.sys.subdirectory }}/api/0/settings/?var=routes',
-=======
-  url: '/api/0/settings/?var=routes&secrets=true',
->>>>>>> 3e08646c
+  url: '{{ config.sys.subdirectory }}/api/0/settings/?var=routes&secrets=true',
   model: SendingModel
 });
 
